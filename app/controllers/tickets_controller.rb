--- conflicted
+++ resolved
@@ -17,11 +17,8 @@
     @ticket = Ticket.new(ticket_params)
     check_new_permission(@ticket)
     if @ticket.valid?
-<<<<<<< HEAD
       @ticket.save
-=======
       @ticket.push_pubsub('create')
->>>>>>> 33681a71
       flash[:notice] = 'Ticket created'
       redirect_to(ticket_path(@ticket))
     else
