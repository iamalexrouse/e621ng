--- conflicted
+++ resolved
@@ -4,13 +4,8 @@
   def index
     @post = Post.find(params[:post_id])
     query = User.includes(:user_status).joins(:favorites)
-<<<<<<< HEAD
-    unless CurrentUser.is_admin?
+    unless CurrentUser.is_moderator?
       query = query.where("bit_prefs & :value != :value", { value: User.flag_value_for("enable_privacy_mode") }).or(query.where(favorites: { user_id: CurrentUser.id }))
-=======
-    unless CurrentUser.is_moderator?
-      query = query.where("bit_prefs & :value != :value", {value: 2**User::BOOLEAN_ATTRIBUTES.find_index("enable_privacy_mode")}).or(query.where(favorites: {user_id: CurrentUser.id}))
->>>>>>> b6f006a3
     end
     query = query.where(favorites: { post_id: @post.id })
     query = query.order("users.name asc")
