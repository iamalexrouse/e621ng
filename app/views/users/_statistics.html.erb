<div class="stats-section">
  <div class="profile-avatar">
    <%= user_avatar @user %>
  </div>
  <div class="profile-stats">
    <h1><%= link_to_user @user %></h1>
    <div class="user-statistics">
      <div class="column">
        <span>Join Date</span>
        <span><%= compact_time @user.created_at %></span>

        <span>Level</span>
        <span><%= "(Unactivated)" unless user.is_verified? %> <%= presenter.level %></span>

        <% if user.is_banned? && user.recent_ban %>
          <span>Ban reason</span>
          <span class="dtext-container"><%= format_text presenter.ban_reason %></span>
        <% end %>

        <span>Posts</span>
        <span>
          <%= presenter.active_upload_count(self) %>
          <% if CurrentUser.is_moderator? %>
            [<%= link_to "sample", posts_path(tags: "user:#{user.name} order:random limit:300") %>]
          <% end %>
          [<%= link_to "pending", posts_path(tags: "user:#{user.name} status:pending") %>]
          (<%= link_to "comments on", comments_path(group_by: :comment, search: {poster_id: user.id}) %>)
          <% if CurrentUser.is_moderator? %>
            (<%= link_to "votes", action: "index", controller: "post_votes", search: { user_name: user.name } %>)
          <% end %>
        </span>

        <span>Deleted</span>
        <span>
          <%= presenter.deleted_upload_count(self) %>
          <% if CurrentUser.is_moderator? %>
            [<%= link_to "sample", posts_path(:tags => "user:#{user.name} order:random limit:300 status:deleted") %>]
          <% end %>
        </span>
        
        <span>Replaced</span>
        <span>
          <%= presenter.replaced_upload_count(self) %>
          [<%= link_to "pending", post_replacements_path(search: { creator_name: user.name }) %>]
        </span>

        <span>Rejected</span>
        <span><%= presenter.rejected_replacements_count(self) %></span>

        <span>Favorites</span>
        <span>
          <%= presenter.favorite_count(self) %>
          <% if CurrentUser.is_moderator? %>
            [<%= link_to "sample", posts_path(:tags => "fav:#{user.name} order:random limit:300") %>]
          <% end %>
        </span>

        <span>Forum Posts</span>
        <span>
          <%= presenter.forum_post_count(self) %>
          (<%= link_to "mentions", forum_posts_path(search: { body_matches: user.name }) %>)
        </span>

        <span>Comments</span>
        <span>
          <%= presenter.comment_count(self) %> on <%= presenter.commented_posts_count(self) %> posts
          (<%= link_to "mentions", comments_path(group_by: :comment, search:{ body_matches: user.name }) %>)
          <% if CurrentUser.is_moderator? %>
            (<%= link_to "votes", action: "index", controller: "comment_votes", search: { user_name: user.name } %>)
          <% end %>
        </span>

        <% if user.can_approve_posts? || Post.where(approver: user).exists? %>
          <span>Approvals</span>
          <span><%= presenter.approval_count(self) %></span>
        <% end %>

        <% if CurrentUser.user.id == user.id || CurrentUser.is_janitor? %>
          <% if presenter.previous_names(self).present? %>
            <span>Previous Names</span>
            <span><%= presenter.previous_names(self) %> -> <%= user.name %></span>
          <% end %>
        <% end %>

        <% if CurrentUser.is_admin? %>
          <span>Email</span>
<<<<<<< HEAD
          <span><%= user.email %></span>
=======
          <span>
            <%= user.email %>
            <%= email_domain_search(user.email) %>
          </span>
        <% end %>

        <% if CurrentUser.is_moderator? %>
>>>>>>> 34bf4873
          <span>Last IP</span>
          <span><%= link_to_ip(user.last_ip_addr) %></span>
        <% end %>
      </div>

      <div class="column">
        <span>Feedback</span>
        <span>
          <%= presenter.feedbacks %>
          <%= link_to("List", user_feedbacks_path(search: { user_id: @user.id })) %>
          <% if CurrentUser.is_moderator? && @user.feedback.count.zero? %>
            | <%= link_to("Create", new_user_feedback_path(user_feedback: { user_id: @user.id, category: "neutral" })) %>
          <% end %>
        </span>

        <span>Permissions</span>
        <span><%= presenter.permissions %></span>

        <span>Upload Limit</span>
        <span>
          <%= presenter.upload_limit(self) %>
          <% if CurrentUser.user.id == user.id  %>
            (<%= link_to "help", upload_limit_users_path %>)
          <% else %>
            (<%= link_to "help", wiki_page_path(id: "upload_limit") %>)
          <% end %>
        </span>

        <span>Post Changes</span>
        <span>
          <%= presenter.post_version_count(self) %>
          <% if CurrentUser.is_moderator? && UserRevert.can_revert?(user) %>
            [<%= link_to "revert all", new_user_revert_path(user_id: user.id) %>]
          <% end %>
        </span>

        <span>Wiki Page Changes</span>
        <span><%= presenter.wiki_page_version_count(self) %></span>

        <span>Note Changes</span>
        <span><%= presenter.note_version_count(self) %> on <%= presenter.noted_posts_count(self) %> posts</span>

        <span>Artist Changes</span>
        <span><%= presenter.artist_version_count(self) %></span>

        <span>Pool Changes</span>
        <span><%= presenter.pool_version_count(self) %></span>

        <% if CurrentUser.user.id == user.id || CurrentUser.is_janitor? %>
          <span>Flags</span>
          <span><%= presenter.flag_count(self) %></span>
        <% end %>

        <% if CurrentUser.id == user.id %>
          <span>API Key</span>
          <span>
            <%= link_to (CurrentUser.api_key ? "View" : "Generate"), user_api_key_path(CurrentUser.user) %>
            (<%= link_to "help", help_page_path(id: "api") %>)
          </span>

          <span>API Limits</span>
          <span>
            <%= CurrentUser.user.remaining_api_limit %>
            / <%= CurrentUser.user.api_burst_limit %> <span class="hint">(may not be up to date)</span>
          </span>
        <% end %>
      </div>
    </div>
  </div>
</div><|MERGE_RESOLUTION|>--- conflicted
+++ resolved
@@ -84,17 +84,10 @@
 
         <% if CurrentUser.is_admin? %>
           <span>Email</span>
-<<<<<<< HEAD
-          <span><%= user.email %></span>
-=======
           <span>
             <%= user.email %>
             <%= email_domain_search(user.email) %>
           </span>
-        <% end %>
-
-        <% if CurrentUser.is_moderator? %>
->>>>>>> 34bf4873
           <span>Last IP</span>
           <span><%= link_to_ip(user.last_ip_addr) %></span>
         <% end %>
