<div id="c-users">
  <div id="a-index">
    <h1>Users</h1>

    <%= render "search" %>
    <table width="100%" class="striped">
      <thead>
        <tr>
          <th></th>
          <th>Name</th>
          <th>Posts</th>
          <th>Deleted</th>
          <% if CurrentUser.is_admin? %>
            <th>Email</th>
            <th>Last IP</th>
          <% end %>
          <th>Notes</th>
          <th>Edits</th>
          <th>Level</th>
          <th>Joined</th>
        </tr>
      </thead>
      <tbody>
        <% @users.each do |user| %>
          <tr>
            <td>
              <% if CurrentUser.is_admin? %>
                <%= link_to "Edit", edit_admin_user_path(user) %>
              <% end %>
            </td>
            <td>
              <%= link_to_user user %>
            </td>
            <td><%= link_to user.post_upload_count, posts_path(:tags => "user:#{user.name}") %></td>
            <td><%= user.post_deleted_count %></td>
<<<<<<< HEAD
            <% if CurrentUser.is_admin? %>
              <td><%= user.email %></td>
=======
            <% if CurrentUser.is_moderator? %>
              <td>
                <%= user.email %>
                <%= email_domain_search(user.email) %>
              </td>
>>>>>>> 34bf4873
              <td><%= link_to_ip(user.last_ip_addr) %></td>
            <% end %>
            <td><%= link_to user.note_version_count, note_versions_path(:search => {:updater_id => user.id}) %></td>
            <td><%= link_to user.post_update_count, post_versions_path(:search => {:updater_id => user.id}) %></td>
            <td><%= "(Unactivated)" unless user.is_verified? %> <%= user.level_string %></td>
            <td><%= compact_time user.created_at %></td>
          </tr>
        <% end %>
      </tbody>
    </table>

    <%= numbered_paginator(@users) %>

  </div>
</div>

<%= render "secondary_links" %>

<% content_for(:page_title) do %>
  Users
<% end %><|MERGE_RESOLUTION|>--- conflicted
+++ resolved
@@ -33,16 +33,11 @@
             </td>
             <td><%= link_to user.post_upload_count, posts_path(:tags => "user:#{user.name}") %></td>
             <td><%= user.post_deleted_count %></td>
-<<<<<<< HEAD
             <% if CurrentUser.is_admin? %>
-              <td><%= user.email %></td>
-=======
-            <% if CurrentUser.is_moderator? %>
               <td>
                 <%= user.email %>
                 <%= email_domain_search(user.email) %>
               </td>
->>>>>>> 34bf4873
               <td><%= link_to_ip(user.last_ip_addr) %></td>
             <% end %>
             <td><%= link_to user.note_version_count, note_versions_path(:search => {:updater_id => user.id}) %></td>
