--- conflicted
+++ resolved
@@ -99,11 +99,7 @@
     crass (1.0.6)
     dalli (3.1.5)
     diff-lcs (1.5.0)
-<<<<<<< HEAD
     digest (3.1.0)
-    docile (1.4.0)
-=======
->>>>>>> 3b45322f
     domain_name (0.5.20190701)
       unf (>= 0.0.5, < 1.0.0)
     dotenv (2.7.6)
@@ -236,13 +232,7 @@
     puma (5.6.4)
       nio4r (~> 2.0)
     racc (1.6.0)
-<<<<<<< HEAD
-    rack (2.2.3)
-=======
     rack (2.2.3.1)
-    rack-protection (2.2.0)
-      rack
->>>>>>> 3b45322f
     rack-proxy (0.7.0)
       rack
     rack-test (1.1.0)
@@ -322,20 +312,6 @@
     simple_form (5.1.0)
       actionpack (>= 5.2)
       activemodel (>= 5.2)
-<<<<<<< HEAD
-    simplecov (0.21.2)
-      docile (~> 1.1)
-      simplecov-html (~> 0.11)
-      simplecov_json_formatter (~> 0.1)
-    simplecov-html (0.12.3)
-    simplecov_json_formatter (0.1.3)
-=======
-    sinatra (2.2.0)
-      mustermann (~> 1.0)
-      rack (~> 2.2)
-      rack-protection (= 2.2.0)
-      tilt (~> 2.0)
->>>>>>> 3b45322f
     sprockets (4.0.3)
       concurrent-ruby (~> 1.0)
       rack (> 1, < 3)
@@ -425,11 +401,6 @@
   sidekiq
   sidekiq-unique-jobs
   simple_form
-<<<<<<< HEAD
-  simplecov
-=======
-  sinatra
->>>>>>> 3b45322f
   streamio-ffmpeg
   timecop
   unicorn
