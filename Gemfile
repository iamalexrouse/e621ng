source 'https://rubygems.org/'

gem 'dotenv-rails', require: 'dotenv/rails-now'

gem "rails", "~> 7.0"
gem "pg"
gem "dalli", :platforms => :ruby
gem "simple_form"
<<<<<<< HEAD
gem "whenever", :require => false
gem "sanitize"
=======
gem 'active_model_serializers', '~> 0.10.0'
>>>>>>> 8b283935
gem 'ruby-vips'
gem 'diff-lcs', :require => "diff/lcs/array"
gem 'bcrypt', :require => "bcrypt"
gem 'draper'
gem 'streamio-ffmpeg'
gem 'responders'
gem 'dtext_rb', :git => "https://github.com/e621ng/dtext_rb.git", branch: "master", :require => "dtext"
gem 'cityhash'
gem 'memoist'
gem 'bootsnap'
gem 'addressable'
gem 'httparty'
gem 'recaptcha', require: "recaptcha/rails"
gem 'webpacker', '>= 4.0.x'
gem 'retriable'
gem 'sidekiq', '~> 6.0'
gem 'marcel'
# bookmarks for later, if they are needed
# gem 'sidekiq-worker-killer'
gem 'sidekiq-unique-jobs'
gem 'redis'
gem 'request_store'

gem 'elasticsearch-model'
gem 'elasticsearch-rails'

gem 'mailgun-ruby'
gem 'resolv'

group :production do
  gem 'unicorn', :platforms => :ruby
end

group :production do
  gem 'unicorn-worker-killer'
  gem 'newrelic_rpm'
end

group :development, :test do
  gem 'pry-byebug'
  gem 'listen'
  gem 'puma'
end

group :docker do
  gem "rubocop", require: false
  gem "rubocop-rails", require: false
  gem "solargraph", require: false
end

group :test do
  gem "shoulda-context", require: false
  gem "shoulda-matchers", require: false
  gem "factory_bot_rails", require: false
  gem "mocha", require: false
  gem "webmock", require: false
end<|MERGE_RESOLUTION|>--- conflicted
+++ resolved
@@ -6,12 +6,6 @@
 gem "pg"
 gem "dalli", :platforms => :ruby
 gem "simple_form"
-<<<<<<< HEAD
-gem "whenever", :require => false
-gem "sanitize"
-=======
-gem 'active_model_serializers', '~> 0.10.0'
->>>>>>> 8b283935
 gem 'ruby-vips'
 gem 'diff-lcs', :require => "diff/lcs/array"
 gem 'bcrypt', :require => "bcrypt"
